--- conflicted
+++ resolved
@@ -46,7 +46,7 @@
     :param request_timeout: The network request timeout seconds
     :type request_timeout: :obj:`int`, optional
 
-    :param base_url: The base url to chat.openai.com backend server, 
+    :param base_url: The base url to chat.openai.com backend server,
         useful when set up a reverse proxy to avoid network issue.
     :type base_url: :obj:`str`, optional
 
@@ -373,8 +373,7 @@
         else:
             raise Exception("Error logging in")
 
-<<<<<<< HEAD
-    # fmt: on
+
     def send_feedback(
         self,
         is_good: bool,
@@ -419,7 +418,6 @@
         )
 
         return response
-=======
 
 class AsyncChatBot(Chatbot):
     async def __get_chat_stream(self, data) -> None:
@@ -558,5 +556,4 @@
         :return: None
         """
         self.conversation_id = self.conversation_id_prev
-        self.parent_id = self.parent_id_prev
->>>>>>> e5990ca1
+        self.parent_id = self.parent_id_prev