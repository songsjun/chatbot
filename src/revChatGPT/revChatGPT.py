# Author: @acheong08@fosstodon.org
# License: MIT
# Description: A Python wrapper for OpenAI's chatbot API
import json
import uuid
import asyncio

import httpx

from OpenAIAuth.OpenAIAuth import OpenAIAuth, Debugger


def generate_uuid() -> str:
    """
    Generate a UUID for the session -- Internal use only

    :return: a random UUID
    :rtype: :obj:`str`
    """
    uid = str(uuid.uuid4())
    return uid

class AsyncChatBot:
    """
    Initialize the AsyncChatBot.

    See wiki for the configuration json:
    https://github.com/acheong08/ChatGPT/wiki/Setup

    :param config: The configuration json
    :type config: :obj:`json`

    :param conversation_id: The conversation ID
    :type conversation_id: :obj:`str`, optional

    :param parent_id: The parent ID
    :type parent_id: :obj:`str`, optional

    :param debug: Whether to enable debug mode
    :type debug: :obj:`bool`, optional

    :param refresh: Whether to refresh the session
    :type refresh: :obj:`bool`, optional

    :param request_timeout: The network request timeout seconds
    :type request_timeout: :obj:`int`, optional

    :param base_url: The base url to chat.openai.com backend server,
        useful when set up a reverse proxy to avoid network issue.
    :type base_url: :obj:`str`, optional

    :return: The Chatbot object
    :rtype: :obj:`Chatbot`
    """
    config: json
    conversation_id: str
    parent_id: str
    base_url: str
    headers: dict
    conversation_id_prev: str
    parent_id_prev: str
    request_timeout: int
    captcha_solver: any

    def __init__(self, config, conversation_id=None, parent_id=None, debug=False, refresh=True, request_timeout=100, captcha_solver=None, base_url="https://chat.openai.com/"):
        self.debugger = Debugger(debug)
        self.debug = debug
        self.config = config
        self.conversation_id = conversation_id
        self.parent_id = parent_id if parent_id else generate_uuid()
        self.base_url = base_url
        self.request_timeout = request_timeout
        self.captcha_solver = captcha_solver
        self.config["accept_language"] = 'en-US,en' if "accept_language" not in self.config.keys(
        ) else self.config["accept_language"]
        self.headers = {
            "Accept": "text/event-stream",
            "Authorization": "Bearer ",
            "Content-Type": "application/json",
            "User-Agent": "Mozilla/5.0 (Macintosh; Intel Mac OS X 10_15_7) AppleWebKit/605.1.15 (KHTML, like Gecko) "
            "Version/16.1 Safari/605.1.15",
            "X-Openai-Assistant-App-Id": "",
            "Connection": "close",
            "Accept-Language": self.config["accept_language"]+";q=0.9",
            "Referer": "https://chat.openai.com/chat",
        }
        if ("session_token" in config or ("email" in config and "password" in config)) and refresh:
            self.refresh_session()
        if "Authorization" in config:
            self.__refresh_headers()

    def reset_chat(self) -> None:
        """
        Reset the conversation ID and parent ID.

        :return: None
        """
        self.conversation_id = None
        self.parent_id = generate_uuid()

    def __refresh_headers(self) -> None:
        """
        Refresh the headers -- Internal use only

        :return: None
        """
        if not self.config.get("Authorization"):
            self.config["Authorization"] = ""
        self.headers["Authorization"] = "Bearer " + \
            self.config["Authorization"]

    async def __get_chat_stream(self, data) -> None:
        """
        Generator for the chat stream -- Internal use only

        :param data: The data to send
        :type data: :obj:`dict`

        :return: None
        """
        s = httpx.AsyncClient()
        async with s.stream(
            'POST',
            self.base_url + "backend-api/conversation",
            headers=self.headers,
            data=json.dumps(data),
            timeout=self.request_timeout,
        ) as response:
            async for line in response.aiter_lines():
                try:
                    line = line[:-1]
                    if line == "" or line == "data: [DONE]":
                        continue
                    line = line[6:]
                    line = json.loads(line)
                    if len(line["message"]["content"]["parts"]) == 0:
                        continue
                    message = line["message"]["content"]["parts"][0]
                    self.conversation_id = line["conversation_id"]
                    self.parent_id = line["message"]["id"]
                    yield {
                        "message": message,
                        "conversation_id": self.conversation_id,
                        "parent_id": self.parent_id,
                    }
                except Exception as exc:
                    self.debugger.log(
                        f"Error when handling response, got values{line}")
                    raise Exception(
                        f"Error when handling response, got values{line}") from exc

    async def __get_chat_text(self, data) -> dict:
        """
        Get the chat response as text -- Internal use only
        :param data: The data to send
        :type data: :obj:`dict`
        :return: The chat response
        :rtype: :obj:`dict`
        """
        # Create request session
        async with httpx.AsyncClient() as s:
            # set headers
            s.headers = self.headers
            # Set multiple cookies
            if "session_token" in self.config:
                s.cookies.set(
                    "__Secure-next-auth.session-token",
                    self.config["session_token"],
                )
            s.cookies.set(
                "__Secure-next-auth.callback-url",
                self.base_url,
            )
            # Set proxies
            if self.config.get("proxy", "") != "":
                s.proxies = {
                    "http": self.config["proxy"],
                    "https": self.config["proxy"],
                }
            response = await s.post(
                self.base_url + "backend-api/conversation",
                data=json.dumps(data),
                timeout=self.request_timeout,
            )
            try:
                response = response.text.splitlines()[-4]
                response = response[6:]
            except Exception as exc:
                self.debugger.log("Incorrect response from OpenAI API")
                try:
                    resp = response.json()
                    self.debugger.log(resp)
                    if resp['detail']['code'] == "invalid_api_key" or resp['detail']['code'] == "token_expired":
                        self.refresh_session()
                except Exception as exc2:
                    self.debugger.log(response.text)
                    raise Exception("Not a JSON response") from exc2
                raise Exception("Incorrect response from OpenAI API") from exc
            response = json.loads(response)
            self.parent_id = response["message"]["id"]
            self.conversation_id = response["conversation_id"]
            message = response["message"]["content"]["parts"][0]
            return {
                "message": message,
                "conversation_id": self.conversation_id,
                "parent_id": self.parent_id,
            }
<<<<<<< HEAD
=======
        response = s.post(
            self.base_url + "backend-api/conversation",
            data=json.dumps(data),
            timeout=self.request_timeout
        )
        # Check for expired token
        if 'detail' in response.json():
            if 'code' in response['detail']:
                if response['detail']['code'] == "invalid_api_key" or response['detail']['code'] == "token_expired":
                    self.refresh_session()
                    return self.__get_chat_text(data)
        response = response.text.splitlines()[-4]
        response = response[6:]
        response = json.loads(response)
        self.parent_id = response["message"]["id"]
        self.conversation_id = response["conversation_id"]
        message = response["message"]["content"]["parts"][0]
        return {
            "message": message,
            "conversation_id": self.conversation_id,
            "parent_id": self.parent_id,
        }
>>>>>>> a9534f16

    async def get_chat_response(self, prompt: str, output="text", conversation_id=None, parent_id=None) -> dict or None:
        """
        Get the chat response.

        :param prompt: The message sent to the chatbot
        :type prompt: :obj:`str`

        :param output: The output type `text` or `stream`
        :type output: :obj:`str`, optional

        :return: The chat response `{"message": "Returned messages", "conversation_id": "conversation ID", "parent_id": "parent ID"}` or None
        :rtype: :obj:`dict` or :obj:`None`
        """
        data = {
            "action": "next",
            "messages": [
                {
                    "id": str(generate_uuid()),
                    "role": "user",
                    "content": {"content_type": "text", "parts": [prompt]},
                },
            ],
            "conversation_id": conversation_id or self.conversation_id,
            "parent_message_id": parent_id or self.parent_id,
            "model": "text-davinci-002-render",
        }
        self.conversation_id_prev = self.conversation_id
        self.parent_id_prev = self.parent_id
        if output == "text":
            return await self.__get_chat_text(data)
        elif output == "stream":
            return self.__get_chat_stream(data)
        else:
            raise ValueError("Output must be either 'text' or 'stream'")

    def rollback_conversation(self) -> None:
        """
        Rollback the conversation.

        :return: None
        """
        self.conversation_id = self.conversation_id_prev
        self.parent_id = self.parent_id_prev
    
    def refresh_session(self) -> None:
        """
        Refresh the session.

        :return: None
        """
        # Either session_token, email and password or Authorization is required
        if self.config.get("session_token"):
            s = httpx.Client(http2=True)
            if self.config.get("proxy"):
                s.proxies = {
                    "http": self.config["proxy"],
                    "https": self.config["proxy"],
                }
            # Set cookies
            s.cookies.set(
                "__Secure-next-auth.session-token",
                self.config["session_token"],
            )
            # s.cookies.set("__Secure-next-auth.csrf-token", self.config['csrf_token'])
            response = s.get(
                self.base_url + "api/auth/session",
                headers={
                    "User-Agent": "Mozilla/5.0 (Macintosh; Intel Mac OS X 10_15_7) AppleWebKit/605.1.15 (KHTML, "
                    "like Gecko) Version/16.1 Safari/605.1.15 ",
                },
            )
            # Check the response code
            if response.status_code != 200:
                self.debugger.log(
                    f"Invalid status code: {response.status_code}")
                raise Exception("Wrong response code")
            # Try to get new session token and Authorization
            try:
                if 'error' in response.json():
                    self.debugger.log("Error in response JSON")
                    self.debugger.log(response.json()['error'])
                    raise Exception
                self.config["session_token"] = response.cookies.get(
                    "__Secure-next-auth.session-token",
                )
                self.config["Authorization"] = response.json()["accessToken"]
                self.__refresh_headers()
            # If it fails, try to login with email and password to get tokens
            except Exception:
                # Check if response JSON is empty
                if response.json() == {}:
                    self.debugger.log("Empty response")
                    self.debugger.log("Probably invalid session token")
                # Check if ['detail']['code'] == 'token_expired' in response JSON
                # First check if detail is in response JSON
                elif 'detail' in response.json():
                    # Check if code is in response JSON
                    if 'code' in response.json()['detail']:
                        # Check if code is token_expired
                        if response.json()['detail']['code'] == 'token_expired':
                            self.debugger.log("Token expired")
                else:
                    self.debugger.log(f"Response: '{response.text}'")
                self.debugger.log("Cannot refresh the session, try to login")
                # Try to login
                if 'email' in self.config and 'password' in self.config:
                    del self.config['session_token']
                    self.login(self.config['email'],
                               self.config['password'])
                else:
                    self.debugger.log(
                        "Invalid token and no email and password provided")
                    raise ValueError(
                        "Error refreshing session: No email and password provided")
        elif "email" in self.config and "password" in self.config:
            try:
                self.login(self.config["email"], self.config["password"])
            except Exception as exc:
                self.debugger.log("Login failed")
                raise exc
        elif "Authorization" in self.config:
            self.__refresh_headers()
        else:
            self.debugger.log(
                "No session_token, email and password or Authorization provided")
            raise ValueError(
                "No session_token, email and password or Authorization provided")

    def login(self, email: str, password: str) -> None:
        """
        Log in to OpenAI.

        :param email: The email
        :type email: :obj:`str`

        :param password: The password
        :type password: :obj:`str`

        :return: None
        """
        self.debugger.log("Logging in...")
        proxy = self.config.get("proxy")
        auth = OpenAIAuth(email, password, bool(
            proxy), proxy, debug=self.debug, use_captcha=True, captcha_solver=self.captcha_solver)
        try:
            auth.begin()
        except Exception as exc:
            # if ValueError with e as "Captcha detected" fail
            if exc == "Captcha detected":
                self.debugger.log(
                    "Captcha not supported. Use session tokens instead.")
                raise ValueError("Captcha detected") from exc
            raise exc
        if auth.access_token is not None:
            self.config["Authorization"] = auth.access_token
            if auth.session_token is not None:
                self.config["session_token"] = auth.session_token
            else:
                possible_tokens = auth.session.cookies.get(
                    "__Secure-next-auth.session-token",
                )
                if possible_tokens is not None:
                    if len(possible_tokens) > 1:
                        self.config["session_token"] = possible_tokens[0]
                    else:
                        self.config["session_token"] = possible_tokens
            self.__refresh_headers()
        else:
            raise Exception("Error logging in")

    def send_feedback(
        self,
        is_good: bool,
        is_harmful=False,
        is_not_true=False,
        is_not_helpful=False,
        description=None,
    ):
        from dataclasses import dataclass

        @dataclass
        class ChatGPTTags:
            Harmful = "harmful"
            NotTrue = "false"
            NotHelpful = "not-helpful"

        url = self.base_url + "backend-api/conversation/message_feedback"

        data = {
            "conversation_id": self.conversation_id,
            "message_id": self.parent_id,
            "rating": "thumbsUp" if is_good else "thumbsDown",
        }

        if not is_good:
            tags = list()
            if is_harmful:
                tags.append(ChatGPTTags.Harmful)
            if is_not_true:
                tags.append(ChatGPTTags.NotTrue)
            if is_not_helpful:
                tags.append(ChatGPTTags.NotHelpful)
            data["tags"] = tags

        if description is not None:
            data["text"] = description

        response = httpx.post(
            url,
            headers=self.headers,
            data=json.dumps(data),
            timeout=self.request_timeout,
        )

        return response

<<<<<<< HEAD
=======

class AsyncChatBot(Chatbot):
    async def __get_chat_stream(self, data) -> None:
        """
        Generator for the chat stream -- Internal use only
>>>>>>> a9534f16

class ChatBot(AsyncChatBot):
    async def async_generator_to_list(self, async_generator):
        return [item async for item in await async_generator]

<<<<<<< HEAD
    def get_chat_response(self, prompt: str, output="text", conversation_id=None, parent_id=None) -> dict or None:
        coroutine_object = super().get_chat_response(prompt, output, conversation_id, parent_id)
=======
        :return: None
        """
        s = httpx.AsyncClient()
        async with s.stream(
            'POST',
            self.base_url + "backend-api/conversation",
            headers=self.headers,
            data=json.dumps(data),
            timeout=self.request_timeout,
        ) as response:
            async for line in response.aiter_lines():
                try:
                    line = line[:-1]
                    if line == "" or line == "data: [DONE]":
                        continue
                    line = line[6:]
                    line = json.loads(line)
                    if len(line["message"]["content"]["parts"]) == 0:
                        continue
                    message = line["message"]["content"]["parts"][0]
                    self.conversation_id = line["conversation_id"]
                    self.parent_id = line["message"]["id"]
                    yield {
                        "message": message,
                        "conversation_id": self.conversation_id,
                        "parent_id": self.parent_id,
                    }
                except Exception as exc:
                    self.debugger.log(
                        f"Error when handling response, got values{line}")
                    raise Exception(
                        f"Error when handling response, got values{line}") from exc

    async def __get_chat_text(self, data) -> dict:
        """
        Get the chat response as text -- Internal use only

        :param data: The data to send
        :type data: :obj:`dict`

        :return: The chat response
        :rtype: :obj:`dict`
        """
        # Create request session
        s = httpx.Client(http2=True)
        async with httpx.AsyncClient() as s:
            # set headers
            s.headers = self.headers
            # Set multiple cookies
            if "session_token" in self.config:
                s.cookies.set(
                    "__Secure-next-auth.session-token",
                    self.config["session_token"],
                )
            s.cookies.set(
                "__Secure-next-auth.callback-url",
                self.base_url,
            )
            # Set proxies
            if self.config.get("proxy", "") != "":
                s.proxies = {
                    "http": self.config["proxy"],
                    "https": self.config["proxy"],
                }
            response = await s.post(
                self.base_url + "backend-api/conversation",
                data=json.dumps(data),
                timeout=self.request_timeout,
            )
            # Check for expired token
            if 'detail' in response.json():
                if 'code' in response['detail']:
                    if response['detail']['code'] == "invalid_api_key" or response['detail']['code'] == "token_expired":
                        self.refresh_session()
                        return self.__get_chat_text(data)
            response = response.text.splitlines()[-4]
            response = response[6:]
            response = json.loads(response)
            self.parent_id = response["message"]["id"]
            self.conversation_id = response["conversation_id"]
            message = response["message"]["content"]["parts"][0]
            return {
                "message": message,
                "conversation_id": self.conversation_id,
                "parent_id": self.parent_id,
            }

    async def get_chat_response(self, prompt: str, output="text", conversation_id=None, parent_id=None) -> dict or None:
        """
        Get the chat response.

        :param prompt: The message sent to the chatbot
        :type prompt: :obj:`str`

        :param output: The output type `text` or `stream`
        :type output: :obj:`str`, optional

        :return: The chat response `{"message": "Returned messages", "conversation_id": "conversation ID", "parent_id": "parent ID"}` or None
        :rtype: :obj:`dict` or :obj:`None`
        """
        data = {
            "action": "next",
            "messages": [
                {
                    "id": str(generate_uuid()),
                    "role": "user",
                    "content": {"content_type": "text", "parts": [prompt]},
                },
            ],
            "conversation_id": conversation_id or self.conversation_id,
            "parent_message_id": parent_id or self.parent_id,
            "model": "text-davinci-002-render",
        }
        self.conversation_id_prev = self.conversation_id
        self.parent_id_prev = self.parent_id
>>>>>>> a9534f16
        if output == "text":
            return asyncio.run(coroutine_object)
        if output == "stream":
            return asyncio.run(self.async_generator_to_list(coroutine_object))
            <|MERGE_RESOLUTION|>--- conflicted
+++ resolved
@@ -205,31 +205,6 @@
                 "conversation_id": self.conversation_id,
                 "parent_id": self.parent_id,
             }
-<<<<<<< HEAD
-=======
-        response = s.post(
-            self.base_url + "backend-api/conversation",
-            data=json.dumps(data),
-            timeout=self.request_timeout
-        )
-        # Check for expired token
-        if 'detail' in response.json():
-            if 'code' in response['detail']:
-                if response['detail']['code'] == "invalid_api_key" or response['detail']['code'] == "token_expired":
-                    self.refresh_session()
-                    return self.__get_chat_text(data)
-        response = response.text.splitlines()[-4]
-        response = response[6:]
-        response = json.loads(response)
-        self.parent_id = response["message"]["id"]
-        self.conversation_id = response["conversation_id"]
-        message = response["message"]["content"]["parts"][0]
-        return {
-            "message": message,
-            "conversation_id": self.conversation_id,
-            "parent_id": self.parent_id,
-        }
->>>>>>> a9534f16
 
     async def get_chat_response(self, prompt: str, output="text", conversation_id=None, parent_id=None) -> dict or None:
         """
@@ -447,139 +422,13 @@
 
         return response
 
-<<<<<<< HEAD
-=======
-
-class AsyncChatBot(Chatbot):
-    async def __get_chat_stream(self, data) -> None:
-        """
-        Generator for the chat stream -- Internal use only
->>>>>>> a9534f16
 
 class ChatBot(AsyncChatBot):
     async def async_generator_to_list(self, async_generator):
         return [item async for item in await async_generator]
 
-<<<<<<< HEAD
     def get_chat_response(self, prompt: str, output="text", conversation_id=None, parent_id=None) -> dict or None:
         coroutine_object = super().get_chat_response(prompt, output, conversation_id, parent_id)
-=======
-        :return: None
-        """
-        s = httpx.AsyncClient()
-        async with s.stream(
-            'POST',
-            self.base_url + "backend-api/conversation",
-            headers=self.headers,
-            data=json.dumps(data),
-            timeout=self.request_timeout,
-        ) as response:
-            async for line in response.aiter_lines():
-                try:
-                    line = line[:-1]
-                    if line == "" or line == "data: [DONE]":
-                        continue
-                    line = line[6:]
-                    line = json.loads(line)
-                    if len(line["message"]["content"]["parts"]) == 0:
-                        continue
-                    message = line["message"]["content"]["parts"][0]
-                    self.conversation_id = line["conversation_id"]
-                    self.parent_id = line["message"]["id"]
-                    yield {
-                        "message": message,
-                        "conversation_id": self.conversation_id,
-                        "parent_id": self.parent_id,
-                    }
-                except Exception as exc:
-                    self.debugger.log(
-                        f"Error when handling response, got values{line}")
-                    raise Exception(
-                        f"Error when handling response, got values{line}") from exc
-
-    async def __get_chat_text(self, data) -> dict:
-        """
-        Get the chat response as text -- Internal use only
-
-        :param data: The data to send
-        :type data: :obj:`dict`
-
-        :return: The chat response
-        :rtype: :obj:`dict`
-        """
-        # Create request session
-        s = httpx.Client(http2=True)
-        async with httpx.AsyncClient() as s:
-            # set headers
-            s.headers = self.headers
-            # Set multiple cookies
-            if "session_token" in self.config:
-                s.cookies.set(
-                    "__Secure-next-auth.session-token",
-                    self.config["session_token"],
-                )
-            s.cookies.set(
-                "__Secure-next-auth.callback-url",
-                self.base_url,
-            )
-            # Set proxies
-            if self.config.get("proxy", "") != "":
-                s.proxies = {
-                    "http": self.config["proxy"],
-                    "https": self.config["proxy"],
-                }
-            response = await s.post(
-                self.base_url + "backend-api/conversation",
-                data=json.dumps(data),
-                timeout=self.request_timeout,
-            )
-            # Check for expired token
-            if 'detail' in response.json():
-                if 'code' in response['detail']:
-                    if response['detail']['code'] == "invalid_api_key" or response['detail']['code'] == "token_expired":
-                        self.refresh_session()
-                        return self.__get_chat_text(data)
-            response = response.text.splitlines()[-4]
-            response = response[6:]
-            response = json.loads(response)
-            self.parent_id = response["message"]["id"]
-            self.conversation_id = response["conversation_id"]
-            message = response["message"]["content"]["parts"][0]
-            return {
-                "message": message,
-                "conversation_id": self.conversation_id,
-                "parent_id": self.parent_id,
-            }
-
-    async def get_chat_response(self, prompt: str, output="text", conversation_id=None, parent_id=None) -> dict or None:
-        """
-        Get the chat response.
-
-        :param prompt: The message sent to the chatbot
-        :type prompt: :obj:`str`
-
-        :param output: The output type `text` or `stream`
-        :type output: :obj:`str`, optional
-
-        :return: The chat response `{"message": "Returned messages", "conversation_id": "conversation ID", "parent_id": "parent ID"}` or None
-        :rtype: :obj:`dict` or :obj:`None`
-        """
-        data = {
-            "action": "next",
-            "messages": [
-                {
-                    "id": str(generate_uuid()),
-                    "role": "user",
-                    "content": {"content_type": "text", "parts": [prompt]},
-                },
-            ],
-            "conversation_id": conversation_id or self.conversation_id,
-            "parent_message_id": parent_id or self.parent_id,
-            "model": "text-davinci-002-render",
-        }
-        self.conversation_id_prev = self.conversation_id
-        self.parent_id_prev = self.parent_id
->>>>>>> a9534f16
         if output == "text":
             return asyncio.run(coroutine_object)
         if output == "stream":
