--- conflicted
+++ resolved
@@ -178,80 +178,6 @@
         :return: None
         """
         # Open the browser
-<<<<<<< HEAD
-        try:
-            self.cf_cookie_found = False
-            self.session_cookie_found = False
-            self.agent_found = False
-            self.cf_clearance = None
-            self.user_agent = None
-            options = uc.ChromeOptions()
-            options.add_argument('--start_maximized')
-            options.add_argument("--disable-extensions")
-            options.add_argument('--disable-application-cache')
-            options.add_argument('--disable-gpu')
-            options.add_argument("--no-sandbox")
-            options.add_argument("--disable-setuid-sandbox")
-            options.add_argument("--disable-dev-shm-usage")
-            print("Spawning browser...")
-            driver = uc.Chrome(enable_cdp_events=True, options=options)
-            print("Browser spawned.")
-            driver.add_cdp_listener(
-                "Network.responseReceivedExtraInfo", lambda msg: self.detect_cookies(msg))
-            driver.add_cdp_listener(
-                "Network.requestWillBeSentExtraInfo", lambda msg: self.detect_user_agent(msg))
-            driver.get(BASE_URL)
-            while not self.agent_found or not self.cf_cookie_found:
-                sleep(5)
-            self.refresh_headers(cf_clearance=self.cf_clearance,
-                                user_agent=self.user_agent)
-            # Wait for the login button to appear
-            WebDriverWait(driver,120).until(EC.element_to_be_clickable(
-                    (By.XPATH, "//button[contains(text(), 'Log in')]")))
-            # Click the login button
-            driver.find_element(by=By.XPATH,value="//button[contains(text(), 'Log in')]").click()
-            # Wait for the Login with Microsoft button to be clickable
-            WebDriverWait(driver,60).until(EC.element_to_be_clickable(
-                    (By.XPATH, "//button[@data-provider='windowslive']")))
-            # Click the Login with Microsoft button
-            driver.find_element(by=By.XPATH,value="//button[@data-provider='windowslive']").click()
-            # Wait for the email input field to appear
-            WebDriverWait(driver,60).until(EC.visibility_of_element_located(
-                    (By.XPATH, "//input[@type='email']")))
-            # Enter the email
-            driver.find_element(by=By.XPATH,value="//input[@type='email']").send_keys(self.config["email"])
-            # Wait for the Next button to be clickable
-            WebDriverWait(driver,60).until(EC.element_to_be_clickable(
-                    (By.XPATH, "//input[@type='submit']")))
-            # Click the Next button
-            driver.find_element(by=By.XPATH,value="//input[@type='submit']").click()
-            # Wait for the password input field to appear
-            WebDriverWait(driver,60).until(EC.visibility_of_element_located(
-                    (By.XPATH, "//input[@type='password']")))
-            # Enter the password
-            driver.find_element(by=By.XPATH,value="//input[@type='password']").send_keys(self.config["password"])
-            # Wait for the Sign in button to be clickable
-            WebDriverWait(driver,60).until(EC.element_to_be_clickable(
-                    (By.XPATH, "//input[@type='submit']")))
-            # Click the Sign in button
-            driver.find_element(by=By.XPATH,value="//input[@type='submit']").click()
-            # Wait for the Allow button to appear
-            WebDriverWait(driver,60).until(EC.element_to_be_clickable(
-                    (By.XPATH, "//input[@value='Yes']")))                
-            # click Yes button
-            driver.find_element(by=By.XPATH,value="//input[@value='Yes']").click()
-            # wait for input box to appear (to make sure we're signed in)
-            WebDriverWait(driver,60).until(EC.visibility_of_element_located(
-                    (By.XPATH, "//textarea")))
-            while not self.session_cookie_found:
-                sleep(5)
-            print(self.GREEN + "Login successful." + self.ENDCOLOR)
-        finally:
-            # Close the browser
-            # driver.close()
-            driver.quit()
-            del driver
-=======
         self.cf_cookie_found = False
         self.session_cookie_found = False
         self.agent_found = False
@@ -266,11 +192,7 @@
         options.add_argument("--disable-setuid-sandbox")
         options.add_argument("--disable-dev-shm-usage")
         print("Spawning browser...")
-        driver = uc.Chrome(
-            enable_cdp_events=True, options=options,
-            driver_executable_path=self.config.get("driver_exec_path"),
-            browser_executable_path=self.config.get("browser_exec_path")
-        )
+        driver = uc.Chrome(enable_cdp_events=True, options=options)
         print("Browser spawned.")
         driver.add_cdp_listener(
             "Network.responseReceivedExtraInfo", lambda msg: self.detect_cookies(msg))
@@ -326,7 +248,6 @@
         driver.close()
         driver.quit()
         del driver
->>>>>>> a2d08943
     
     def solve_captcha(self) -> str:
         """
@@ -357,89 +278,6 @@
         :return: None
         """
         # Open the browser
-<<<<<<< HEAD
-        try:
-            self.cf_cookie_found = False
-            self.session_cookie_found = False
-            self.agent_found = False
-            self.cf_clearance = None
-            self.user_agent = None
-            options = uc.ChromeOptions()
-            options.add_argument('--start_maximized')
-            options.add_argument("--disable-extensions")
-            options.add_argument('--disable-application-cache')
-            options.add_argument('--disable-gpu')
-            options.add_argument("--no-sandbox")
-            options.add_argument("--disable-setuid-sandbox")
-            options.add_argument("--disable-dev-shm-usage")
-            print("Spawning browser...")
-            driver = uc.Chrome(enable_cdp_events=True, options=options)
-            print("Browser spawned.")
-            driver.add_cdp_listener(
-                "Network.responseReceivedExtraInfo", lambda msg: self.detect_cookies(msg))
-            driver.add_cdp_listener(
-                "Network.requestWillBeSentExtraInfo", lambda msg: self.detect_user_agent(msg))
-            driver.get(BASE_URL)
-            while not self.agent_found or not self.cf_cookie_found:
-                sleep(5)
-            self.refresh_headers(cf_clearance=self.cf_clearance,
-                                user_agent=self.user_agent)
-            # Wait for the login button to appear
-            WebDriverWait(driver,120).until(EC.element_to_be_clickable(
-                    (By.XPATH, "//button[contains(text(), 'Log in')]")))
-            # Click the login button
-            driver.find_element(by=By.XPATH,value="//button[contains(text(), 'Log in')]").click()
-            # Wait for the email input field to appear
-            WebDriverWait(driver,60).until(EC.visibility_of_element_located(
-                    (By.ID, "username")))
-            # Enter the email
-            driver.find_element(by=By.ID,value="username").send_keys(self.config["email"])
-            # Wait for Recaptcha to appear
-            WebDriverWait(driver, 60).until(EC.presence_of_element_located((By.CSS_SELECTOR,"*[name*='g-recaptcha-response']")))
-            # Find Recaptcha
-            google_captcha_response_input = driver.find_element(By.CSS_SELECTOR, "*[name*='g-recaptcha-response']")
-            captcha_input = driver.find_element(By.NAME, 'captcha')
-            # Make input visible
-            driver.execute_script("arguments[0].setAttribute('style','type: text; visibility:visible;');",
-                google_captcha_response_input)
-            driver.execute_script("arguments[0].setAttribute('style','type: text; visibility:visible;');",
-                captcha_input)
-            driver.execute_script("""
-            document.getElementById("g-recaptcha-response").innerHTML = arguments[0]
-            """, solved_captcha.get('code'))
-            driver.execute_script("""
-            document.querySelector("input[name='captcha']").value = arguments[0]
-            """, solved_captcha.get('code'))
-            # Hide the captcha input
-            driver.execute_script("arguments[0].setAttribute('style', 'display:none;');",
-                google_captcha_response_input)
-            # Wait for the Continue button to be clickable
-            WebDriverWait(driver,60).until(EC.element_to_be_clickable(
-                    (By.XPATH, "//button[@type='submit']")))
-            # Click the Continue button
-            driver.find_element(by=By.XPATH,value="//button[@type='submit']").click()
-            # Wait for the password input field to appear
-            WebDriverWait(driver,60).until(EC.visibility_of_element_located(
-                    (By.ID, "password")))
-            # Enter the password
-            driver.find_element(by=By.ID,value="password").send_keys(self.config["password"])
-            # Wait for the Sign in button to be clickable
-            WebDriverWait(driver,60).until(EC.element_to_be_clickable(
-                    (By.XPATH, "//button[@type='submit']")))
-            # Click the Sign in button
-            driver.find_element(by=By.XPATH,value="//button[@type='submit']").click()
-            # wait for input box to appear (to make sure we're signed in)
-            WebDriverWait(driver,60).until(EC.visibility_of_element_located(
-                    (By.XPATH, "//textarea")))
-            while not self.session_cookie_found:
-                sleep(5)
-            print(self.GREEN + "Login successful." + self.ENDCOLOR)
-        finally:
-            # Close the browser
-            # driver.close()
-            driver.quit()
-            del driver
-=======
         self.cf_cookie_found = False
         self.session_cookie_found = False
         self.agent_found = False
@@ -454,11 +292,7 @@
         options.add_argument("--disable-setuid-sandbox")
         options.add_argument("--disable-dev-shm-usage")
         print("Spawning browser...")
-        driver = uc.Chrome(
-            enable_cdp_events=True, options=options,
-            driver_executable_path=self.config.get("driver_exec_path"),
-            browser_executable_path=self.config.get("browser_exec_path")
-        )
+        driver = uc.Chrome(enable_cdp_events=True, options=options)
         print("Browser spawned.")
         driver.add_cdp_listener(
             "Network.responseReceivedExtraInfo", lambda msg: self.detect_cookies(msg))
@@ -523,7 +357,6 @@
         driver.close()
         driver.quit()
         del driver
->>>>>>> a2d08943
 
     def get_cf_cookies(self) -> None:
         """
