--- conflicted
+++ resolved
@@ -5,15 +5,10 @@
 
 Reverse Engineered ChatGPT by OpenAI. Extensible for chatbots etc.
 
-<<<<<<< HEAD
-# Notice
-OpenAI has added cloudflare to protect their services. Please use [session tokens](https://github.com/acheong08/ChatGPT/wiki/Setup#session-token-authentication)
-=======
 # Notice 
 > # On the 12th of December 2022, OpenAI added Cloudflare protections to their API. Please refer to the new [wiki](https://github.com/acheong08/ChatGPT/wiki/Setup) for instructions
 
 For those looking to help, check out the [cloudflare branch](https://github.com/acheong08/ChatGPT/tree/cloudflare) for the code related to cloudflare bypass
->>>>>>> 5cd2a67a
 
 # Instructions
 Instructions have been moved to the [Wiki](https://github.com/acheong08/ChatGPT/wiki).
